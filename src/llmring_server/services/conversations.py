--- conflicted
+++ resolved
@@ -405,12 +405,6 @@
             if stored_message:
                 stored_messages.append(stored_message)
 
-<<<<<<< HEAD
-        # Store the assistant's response
-        # Note: response.model is the actual model returned by the LLM (e.g., "gpt-4-0613")
-        # metadata.model is what the user requested (e.g., "gpt-4")
-        # We prefer the actual model from the response
-=======
         # Generate receipt for this LLM API call
         receipts_service = ReceiptsService(self.db, self.settings)
 
@@ -450,7 +444,9 @@
         )
 
         # Store the assistant's response with receipt link (UUID not VARCHAR)
->>>>>>> 04dfee8d
+        # Note: response.model is the actual model returned by the LLM (e.g., "gpt-4-0613")
+        # metadata.model is what the user requested (e.g., "gpt-4")
+        # We prefer the actual model from the response
         assistant_message = MessageCreate(
             conversation_id=conversation_id,
             receipt_id=receipt_uuid,  # Link to the receipt's UUID in the database
@@ -461,15 +457,11 @@
             output_tokens=output_tokens,
             metadata={
                 "model": response.get(
-                    "model", metadata["model"]
+                    "model", metadata.get("model")
                 ),  # Fallback to metadata if response doesn't have it
                 "finish_reason": response.get("finish_reason"),
                 "usage": response.get("usage", {}),
-<<<<<<< HEAD
-                "provider": metadata["provider"],  # Required by schema
-=======
-                "provider": metadata.get("provider"),
->>>>>>> 04dfee8d
+                "provider": metadata.get("provider"),  # Provider from metadata
                 "cost": total_cost,
             },
         )
@@ -479,27 +471,9 @@
             logging_level=self.settings.message_logging_level,
         )
 
-<<<<<<< HEAD
-        # Note: Conversation statistics are automatically updated by the database trigger
-        # (update_conversation_on_message) when messages are inserted. No manual update needed.
-
-        # Update total_cost separately since the trigger doesn't handle it
-        if total_cost:
-            update_query = """
-                UPDATE {{tables.conversations}}
-                SET total_cost = total_cost + $1
-                WHERE id = $2
-            """
-            await self.db.execute(
-                update_query,
-                total_cost,
-                conversation_id,
-            )
-=======
         # Note: Conversation statistics (including cost) are automatically updated by the
         # database trigger (update_conversation_stats) when the message with receipt is inserted.
         # No manual cost update needed!
->>>>>>> 04dfee8d
 
         return {
             "conversation_id": str(conversation_id),
