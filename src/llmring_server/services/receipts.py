--- conflicted
+++ resolved
@@ -751,17 +751,12 @@
             alias=primary_log.get("alias", "batch"),  # Alias is optional
             profile="default",
             lock_digest="",
-<<<<<<< HEAD
-            provider=primary_log.get("provider", "batch"),  # Should always be present for single
-            model=primary_log["model"] if receipt_type == "single" else f"batch:{len(logs)} calls",
-=======
             provider=primary_log.get("provider", "batch"),
             model=(
                 primary_log.get("model", "batch")
                 if receipt_type == "single"
                 else f"batch:{len(logs)} calls"
             ),
->>>>>>> 04dfee8d
             prompt_tokens=total_input_tokens,
             completion_tokens=total_output_tokens,
             total_tokens=total_input_tokens + total_output_tokens,
