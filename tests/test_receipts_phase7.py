"""Tests for Phase 7: Server-Side Receipt Generation and Signing."""

from pathlib import Path
from uuid import UUID

import pytest

from llmring_server.config import Settings, ensure_receipt_keys, load_or_generate_keypair
from llmring_server.models.receipts import Receipt, UnsignedReceipt
from llmring_server.services.receipts import ReceiptsService


@pytest.mark.asyncio
async def test_generate_keypair():
    """Test Ed25519 keypair generation."""
    private_b64, public_b64 = load_or_generate_keypair()

    # Keys should be base64url encoded strings
    assert isinstance(private_b64, str)
    assert isinstance(public_b64, str)
    assert len(private_b64) > 0
    assert len(public_b64) > 0

    # Should not have padding
    assert "=" not in private_b64.rstrip("=")
    assert "=" not in public_b64.rstrip("=")


@pytest.mark.asyncio
async def test_generate_and_sign_receipt(llmring_db):
    """Test generating and signing a receipt."""
    # Setup keys
    settings = Settings()
    settings = ensure_receipt_keys(settings)

    service = ReceiptsService(llmring_db, settings)

    # Generate receipt (now returns tuple of (receipt, uuid))
    receipt, receipt_uuid = await service.generate_and_sign_receipt(
        api_key_id="test-key-123",
        alias="summarizer",
        profile="production",
        lock_digest="abc123",
        provider="openai",
        model="gpt-4",
        prompt_tokens=100,
        completion_tokens=50,
        input_cost=0.001,
        output_cost=0.002,
    )

    # Verify receipt structure
    assert isinstance(receipt, Receipt)
    assert receipt_uuid is not None  # Verify UUID is returned
    assert receipt.receipt_id.startswith("rcpt_")
    assert receipt.alias == "summarizer"
    assert receipt.profile == "production"
    assert receipt.provider == "openai"
    assert receipt.model == "gpt-4"
    assert receipt.prompt_tokens == 100
    assert receipt.completion_tokens == 50
    assert receipt.total_tokens == 150
    assert receipt.input_cost == 0.001
    assert receipt.output_cost == 0.002
    assert receipt.total_cost == 0.003

    # Verify signature
    assert receipt.signature is not None
    assert receipt.signature.startswith("ed25519:")


@pytest.mark.asyncio
async def test_verify_receipt_signature(llmring_db):
    """Test verifying a receipt's signature."""
    # Setup keys
    settings = Settings()
    settings = ensure_receipt_keys(settings)

    service = ReceiptsService(llmring_db, settings)

    # Generate receipt (now returns tuple of (receipt, uuid))
    receipt, _ = await service.generate_and_sign_receipt(
        api_key_id="test-key-456",
        alias="chatbot",
        profile="default",
        lock_digest="",
        provider="anthropic",
        model="claude-3-opus",
        prompt_tokens=200,
        completion_tokens=100,
        input_cost=0.002,
        output_cost=0.004,
    )

    # Verify signature
    is_valid = service._verify_signature(receipt)
    assert is_valid is True


@pytest.mark.asyncio
async def test_verify_tampered_receipt(llmring_db):
    """Test that signature verification fails for tampered receipts."""
    # Setup keys
    settings = Settings()
    settings = ensure_receipt_keys(settings)

    service = ReceiptsService(llmring_db, settings)

    # Generate receipt (now returns tuple of (receipt, uuid))
    receipt, _ = await service.generate_and_sign_receipt(
        api_key_id="test-key-789",
        alias="translator",
        profile="default",
        lock_digest="",
        provider="google",
        model="gemini-pro",
        prompt_tokens=300,
        completion_tokens=150,
        input_cost=0.003,
        output_cost=0.006,
    )

    # Tamper with receipt (create modified version)
    from pydantic import BaseModel

    tampered_data = receipt.model_dump()
    tampered_data["total_cost"] = 999.99
    tampered_receipt = Receipt(**tampered_data)

    # Verification should fail for tampered receipt
    is_valid = service._verify_signature(tampered_receipt)
    assert is_valid is False


@pytest.mark.asyncio
async def test_store_and_retrieve_receipt(llmring_db):
    """Test storing and retrieving a receipt from the database."""
    # Setup keys
    settings = Settings()
    settings = ensure_receipt_keys(settings)

    service = ReceiptsService(llmring_db, settings)
    api_key_id = "test-key-store"

    # Generate receipt (this also stores it; now returns tuple)
    original_receipt, _ = await service.generate_and_sign_receipt(
        api_key_id=api_key_id,
        alias="coder",
        profile="default",
        lock_digest="def456",
        provider="openai",
        model="gpt-4-turbo",
        prompt_tokens=400,
        completion_tokens=200,
        input_cost=0.004,
        output_cost=0.008,
    )

    # Retrieve receipt
    retrieved_receipt = await service.get_receipt(original_receipt.receipt_id, api_key_id)

    assert retrieved_receipt is not None
    assert retrieved_receipt.receipt_id == original_receipt.receipt_id
    assert retrieved_receipt.alias == original_receipt.alias
    assert retrieved_receipt.provider == original_receipt.provider
    assert retrieved_receipt.model == original_receipt.model
    assert retrieved_receipt.prompt_tokens == original_receipt.prompt_tokens
    assert retrieved_receipt.completion_tokens == original_receipt.completion_tokens
    assert retrieved_receipt.signature == original_receipt.signature


@pytest.mark.asyncio
async def test_list_receipts(llmring_db):
    """Test listing receipts with pagination."""
    # Setup keys
    settings = Settings()
    settings = ensure_receipt_keys(settings)

    service = ReceiptsService(llmring_db, settings)
    api_key_id = "test-key-list"

    # Generate multiple receipts
    for i in range(5):
        await service.generate_and_sign_receipt(
            api_key_id=api_key_id,
            alias=f"alias_{i}",
            profile="default",
            lock_digest="",
            provider="openai",
            model="gpt-4",
            prompt_tokens=100 * i,
            completion_tokens=50 * i,
            input_cost=0.001 * i,
            output_cost=0.002 * i,
        )

    # List all receipts
    receipts, total = await service.list_receipts(api_key_id, limit=10, offset=0)

    assert total == 5
    assert len(receipts) == 5

    # Test pagination
    receipts_page1, total = await service.list_receipts(api_key_id, limit=2, offset=0)
    assert len(receipts_page1) == 2
    assert total == 5

    receipts_page2, total = await service.list_receipts(api_key_id, limit=2, offset=2)
    assert len(receipts_page2) == 2


@pytest.mark.asyncio
async def test_receipt_isolation_by_api_key(llmring_db):
    """Test that receipts are properly isolated by API key."""
    # Setup keys
    settings = Settings()
    settings = ensure_receipt_keys(settings)

    service = ReceiptsService(llmring_db, settings)

    # Create receipts for different API keys (now returns tuples)
    receipt1, _ = await service.generate_and_sign_receipt(
        api_key_id="key-1",
        alias="test",
        profile="default",
        lock_digest="",
        provider="openai",
        model="gpt-4",
        prompt_tokens=100,
        completion_tokens=50,
        input_cost=0.001,
        output_cost=0.002,
    )

    receipt2, _ = await service.generate_and_sign_receipt(
        api_key_id="key-2",
        alias="test",
        profile="default",
        lock_digest="",
        provider="openai",
        model="gpt-4",
        prompt_tokens=100,
        completion_tokens=50,
        input_cost=0.001,
        output_cost=0.002,
    )

    # key-1 should only see receipt1
    retrieved = await service.get_receipt(receipt1.receipt_id, "key-1")
    assert retrieved is not None

    # key-1 should NOT see receipt2
    retrieved = await service.get_receipt(receipt2.receipt_id, "key-1")
    assert retrieved is None

    # key-2 should only see receipt2
    retrieved = await service.get_receipt(receipt2.receipt_id, "key-2")
    assert retrieved is not None


@pytest.mark.asyncio
async def test_conversation_logging_with_receipt(test_app):
    """Test that conversation logging generates receipts."""
<<<<<<< HEAD
    # Keys are set up by the session-scoped fixture in conftest.py
=======
    # Need to setup keys for the test app
    # This is a bit tricky since the app creates its own Settings
    # We'll use environment variables
    import os

    from llmring_server.config import load_or_generate_keypair

    private_b64, public_b64 = load_or_generate_keypair()
    os.environ["LLMRING_RECEIPTS_PRIVATE_KEY_B64"] = private_b64
    os.environ["LLMRING_RECEIPTS_PUBLIC_KEY_B64"] = public_b64

>>>>>>> 04dfee8d
    # Log a conversation
    response = await test_app.post(
        "/api/v1/conversations/log",
        json={
            "messages": [{"role": "user", "content": "Hello"}],
            "response": {
                "content": "Hi there!",
                "model": "gpt-4",
                "finish_reason": "stop",
            },
            "metadata": {
                "provider": "openai",
                "model": "gpt-4",
                "alias": "chatbot",
                "profile": "default",
                "input_tokens": 10,
                "output_tokens": 5,
                "input_cost": 0.0001,
                "output_cost": 0.0002,
            },
        },
        headers={"X-API-Key": "test-project"},
    )

    assert response.status_code == 200
    data = response.json()

    # Should have conversation_id and message_id
    assert "conversation_id" in data
    assert "message_id" in data

    # Phase 7.5: Receipt should be None (no automatic generation)
    assert data.get("receipt") is None

    # Generate receipt on-demand (must use same API key as conversation logging)
    conversation_id = data["conversation_id"]
    receipt_response = await test_app.post(
        "/api/v1/receipts/generate",
        json={"conversation_id": conversation_id},
        headers={"X-API-Key": "test-project"},
    )

    if receipt_response.status_code != 200:
        print(f"Error generating receipt: {receipt_response.status_code} - {receipt_response.text}")
    assert receipt_response.status_code == 200
    receipt_data = receipt_response.json()
    receipt = receipt_data["receipt"]

    assert receipt["receipt_id"].startswith("rcpt_")
    assert receipt["alias"] == "chatbot"
    assert receipt["provider"] == "openai"
    assert receipt["model"] == "gpt-4"
    assert receipt["prompt_tokens"] == 10
    assert receipt["completion_tokens"] == 5
    assert receipt["signature"] is not None
    assert receipt["signature"].startswith("ed25519:")


@pytest.mark.asyncio
async def test_list_receipts_endpoint(test_app):
    """Test the GET /api/v1/receipts endpoint."""
    import os

    from llmring_server.config import load_or_generate_keypair

    private_b64, public_b64 = load_or_generate_keypair()
    os.environ["LLMRING_RECEIPTS_PRIVATE_KEY_B64"] = private_b64
    os.environ["LLMRING_RECEIPTS_PUBLIC_KEY_B64"] = public_b64

    # Create some receipts by logging conversations and generating receipts on-demand
    for i in range(3):
        log_response = await test_app.post(
            "/api/v1/conversations/log",
            json={
                "messages": [{"role": "user", "content": f"Test {i}"}],
                "response": {"content": f"Response {i}", "model": "gpt-4"},
                "metadata": {
                    "provider": "openai",
                    "model": "gpt-4",
                    "alias": f"alias_{i}",
                    "input_tokens": 10,
                    "output_tokens": 5,
                    "input_cost": 0.0001,
                    "output_cost": 0.0002,
                },
            },
            headers={"X-API-Key": "test-list-receipts"},
        )

        # Generate receipt on-demand (Phase 7.5)
        conversation_id = log_response.json()["conversation_id"]
        await test_app.post(
            "/api/v1/receipts/generate",
            json={"conversation_id": conversation_id},
            headers={"X-API-Key": "test-list-receipts"},
        )

    # List receipts
    response = await test_app.get(
        "/api/v1/receipts/?limit=10&offset=0",
        headers={"X-API-Key": "test-list-receipts"},
    )

    assert response.status_code == 200
    data = response.json()

    assert "receipts" in data
    assert "total" in data
    assert "limit" in data
    assert "offset" in data

    assert data["total"] == 3
    assert len(data["receipts"]) == 3


@pytest.mark.asyncio
async def test_get_public_key_endpoints(test_app):
    """Test public key retrieval endpoints."""
    import os

    from llmring_server.config import load_or_generate_keypair

    private_b64, public_b64 = load_or_generate_keypair()
    os.environ["LLMRING_RECEIPTS_PRIVATE_KEY_B64"] = private_b64
    os.environ["LLMRING_RECEIPTS_PUBLIC_KEY_B64"] = public_b64

    # Test PEM endpoint
    response = await test_app.get("/api/v1/receipts/public-key.pem")
    assert response.status_code == 200
    pem_content = response.text
    assert "-----BEGIN PUBLIC KEY-----" in pem_content
    assert "-----END PUBLIC KEY-----" in pem_content

    # Test JSON endpoint
    response = await test_app.get("/api/v1/receipts/public-keys.json")
    assert response.status_code == 200
    data = response.json()
    assert "keys" in data
    assert "current_key_id" in data
    assert len(data["keys"]) >= 1
    assert data["keys"][0]["algorithm"] == "Ed25519"
    assert data["keys"][0]["format"] == "base64url"


@pytest.mark.asyncio
async def test_verify_receipt_endpoint(test_app):
    """Test the POST /api/v1/receipts/verify endpoint."""
<<<<<<< HEAD
    # Keys are set up by the session-scoped fixture in conftest.py
    # Log a conversation to get a receipt (Phase 7.5: on-demand)
=======
    # Keys are already set up in test_app fixture from conftest.py
    # No need to override them here

    # Log a conversation to get a receipt
>>>>>>> 04dfee8d
    log_response = await test_app.post(
        "/api/v1/conversations/log",
        json={
            "messages": [{"role": "user", "content": "Verify me"}],
            "response": {"content": "Verified!", "model": "gpt-4"},
            "metadata": {
                "provider": "openai",
                "model": "gpt-4",
                "alias": "verifier",
                "input_tokens": 10,
                "output_tokens": 5,
                "input_cost": 0.0001,
                "output_cost": 0.0002,
            },
        },
        headers={"X-API-Key": "test-verify"},
    )

    assert log_response.status_code == 200
    conversation_id = log_response.json()["conversation_id"]

    # Generate receipt on-demand
    receipt_response = await test_app.post(
        "/api/v1/receipts/generate",
        json={"conversation_id": conversation_id},
        headers={"X-API-Key": "test-verify"},
    )

    if receipt_response.status_code != 200:
        print(f"Error: {receipt_response.status_code} - {receipt_response.text}")
    assert receipt_response.status_code == 200
    receipt = receipt_response.json()["receipt"]

    # Verify the receipt
    verify_response = await test_app.post(
        "/api/v1/receipts/verify",
        json=receipt,
    )

    assert verify_response.status_code == 200
    verify_data = verify_response.json()
    assert verify_data["valid"] is True
    assert verify_data["receipt_id"] == receipt["receipt_id"]
    assert verify_data["algorithm"] == "Ed25519"

    # Tamper with receipt and verify it fails
    receipt["total_cost"] = 999.99
    verify_response = await test_app.post(
        "/api/v1/receipts/verify",
        json=receipt,
    )

    assert verify_response.status_code == 200
    verify_data = verify_response.json()
    assert verify_data["valid"] is False<|MERGE_RESOLUTION|>--- conflicted
+++ resolved
@@ -260,22 +260,9 @@
 
 @pytest.mark.asyncio
 async def test_conversation_logging_with_receipt(test_app):
-    """Test that conversation logging generates receipts."""
-<<<<<<< HEAD
+    """Test that conversation logging generates receipts automatically."""
     # Keys are set up by the session-scoped fixture in conftest.py
-=======
-    # Need to setup keys for the test app
-    # This is a bit tricky since the app creates its own Settings
-    # We'll use environment variables
-    import os
-
-    from llmring_server.config import load_or_generate_keypair
-
-    private_b64, public_b64 = load_or_generate_keypair()
-    os.environ["LLMRING_RECEIPTS_PRIVATE_KEY_B64"] = private_b64
-    os.environ["LLMRING_RECEIPTS_PUBLIC_KEY_B64"] = public_b64
-
->>>>>>> 04dfee8d
+
     # Log a conversation
     response = await test_app.post(
         "/api/v1/conversations/log",
@@ -307,23 +294,11 @@
     assert "conversation_id" in data
     assert "message_id" in data
 
-    # Phase 7.5: Receipt should be None (no automatic generation)
-    assert data.get("receipt") is None
-
-    # Generate receipt on-demand (must use same API key as conversation logging)
-    conversation_id = data["conversation_id"]
-    receipt_response = await test_app.post(
-        "/api/v1/receipts/generate",
-        json={"conversation_id": conversation_id},
-        headers={"X-API-Key": "test-project"},
-    )
-
-    if receipt_response.status_code != 200:
-        print(f"Error generating receipt: {receipt_response.status_code} - {receipt_response.text}")
-    assert receipt_response.status_code == 200
-    receipt_data = receipt_response.json()
-    receipt = receipt_data["receipt"]
-
+    # AUTOMATIC RECEIPT: Receipt should be returned in response
+    assert "receipt" in data
+    assert data["receipt"] is not None
+
+    receipt = data["receipt"]
     assert receipt["receipt_id"].startswith("rcpt_")
     assert receipt["alias"] == "chatbot"
     assert receipt["provider"] == "openai"
@@ -337,17 +312,11 @@
 @pytest.mark.asyncio
 async def test_list_receipts_endpoint(test_app):
     """Test the GET /api/v1/receipts endpoint."""
-    import os
-
-    from llmring_server.config import load_or_generate_keypair
-
-    private_b64, public_b64 = load_or_generate_keypair()
-    os.environ["LLMRING_RECEIPTS_PRIVATE_KEY_B64"] = private_b64
-    os.environ["LLMRING_RECEIPTS_PUBLIC_KEY_B64"] = public_b64
-
-    # Create some receipts by logging conversations and generating receipts on-demand
+    # Keys are set up by the session-scoped fixture in conftest.py
+
+    # Create some receipts by logging conversations (automatic generation)
     for i in range(3):
-        log_response = await test_app.post(
+        await test_app.post(
             "/api/v1/conversations/log",
             json={
                 "messages": [{"role": "user", "content": f"Test {i}"}],
@@ -365,14 +334,6 @@
             headers={"X-API-Key": "test-list-receipts"},
         )
 
-        # Generate receipt on-demand (Phase 7.5)
-        conversation_id = log_response.json()["conversation_id"]
-        await test_app.post(
-            "/api/v1/receipts/generate",
-            json={"conversation_id": conversation_id},
-            headers={"X-API-Key": "test-list-receipts"},
-        )
-
     # List receipts
     response = await test_app.get(
         "/api/v1/receipts/?limit=10&offset=0",
@@ -394,13 +355,7 @@
 @pytest.mark.asyncio
 async def test_get_public_key_endpoints(test_app):
     """Test public key retrieval endpoints."""
-    import os
-
-    from llmring_server.config import load_or_generate_keypair
-
-    private_b64, public_b64 = load_or_generate_keypair()
-    os.environ["LLMRING_RECEIPTS_PRIVATE_KEY_B64"] = private_b64
-    os.environ["LLMRING_RECEIPTS_PUBLIC_KEY_B64"] = public_b64
+    # Keys are set up by the session-scoped fixture in conftest.py
 
     # Test PEM endpoint
     response = await test_app.get("/api/v1/receipts/public-key.pem")
@@ -423,15 +378,9 @@
 @pytest.mark.asyncio
 async def test_verify_receipt_endpoint(test_app):
     """Test the POST /api/v1/receipts/verify endpoint."""
-<<<<<<< HEAD
     # Keys are set up by the session-scoped fixture in conftest.py
-    # Log a conversation to get a receipt (Phase 7.5: on-demand)
-=======
-    # Keys are already set up in test_app fixture from conftest.py
-    # No need to override them here
-
-    # Log a conversation to get a receipt
->>>>>>> 04dfee8d
+
+    # Log a conversation to get a receipt (automatic generation)
     log_response = await test_app.post(
         "/api/v1/conversations/log",
         json={
@@ -451,19 +400,8 @@
     )
 
     assert log_response.status_code == 200
-    conversation_id = log_response.json()["conversation_id"]
-
-    # Generate receipt on-demand
-    receipt_response = await test_app.post(
-        "/api/v1/receipts/generate",
-        json={"conversation_id": conversation_id},
-        headers={"X-API-Key": "test-verify"},
-    )
-
-    if receipt_response.status_code != 200:
-        print(f"Error: {receipt_response.status_code} - {receipt_response.text}")
-    assert receipt_response.status_code == 200
-    receipt = receipt_response.json()["receipt"]
+    # Receipt is automatically generated and returned in response
+    receipt = log_response.json()["receipt"]
 
     # Verify the receipt
     verify_response = await test_app.post(
